--- conflicted
+++ resolved
@@ -633,27 +633,6 @@
     description: Description
     on_wiki: "{tag} on wiki.osm.org"
     used_with: "used with {type}"
-<<<<<<< HEAD
-=======
-  validations:
-    disconnected_highway: Disconnected highway
-    disconnected_highway_tooltip: "Roads should be connected to other roads or building entrances."
-    generic_name: Possible generic name
-    generic_name_tooltip: 'This feature seems to have a generic name "{name}". Please only use the name field to record the official name of a feature.'
-    old_multipolygon: Multipolygon tags on outer way
-    old_multipolygon_tooltip: "This style of multipolygon is deprecated. Please assign the tags to the parent multipolygon instead of the outer way."
-    untagged_point: Untagged point
-    untagged_point_tooltip: "Select a feature type that describes what this point is."
-    untagged_line: Untagged line
-    untagged_line_tooltip: "Select a feature type that describes what this line is."
-    untagged_area: Untagged area
-    untagged_area_tooltip: "Select a feature type that describes what this area is."
-    untagged_relation: Untagged relation
-    untagged_relation_tooltip: "Select a feature type that describes what this relation is."
-    many_deletions: "You're deleting {n} features: {p} nodes, {l} lines, {a} areas, {r} relations. Are you sure you want to do this? This will delete them from the map that everyone else sees on openstreetmap.org."
-    tag_suggests_area: "The tag {tag} suggests line should be area, but it is not an area"
-    deprecated_tags: "Deprecated tags: {tags}"
->>>>>>> 3090b5c8
   zoom:
     in: Zoom in
     out: Zoom out
