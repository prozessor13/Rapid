{
    "icon": "maki-ferry",
    "fields": [
        "{route/ferry}"
    ],
<<<<<<< HEAD
    "moreFields" : [
=======
    "moreFields": [
>>>>>>> 770ab139
        "{route/ferry}"
    ],
    "geometry": [
        "relation"
    ],
    "tags": {
        "type": "route",
        "route": "ferry"
    },
    "name": "Ferry Route"
}<|MERGE_RESOLUTION|>--- conflicted
+++ resolved
@@ -3,11 +3,7 @@
     "fields": [
         "{route/ferry}"
     ],
-<<<<<<< HEAD
-    "moreFields" : [
-=======
     "moreFields": [
->>>>>>> 770ab139
         "{route/ferry}"
     ],
     "geometry": [
