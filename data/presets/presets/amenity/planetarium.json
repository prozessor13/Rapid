{
    "icon": "maki-globe",
    "fields": [
        "name",
        "operator",
        "address",
        "building_area",
        "opening_hours"
    ],
    "moreFields": [
        "air_conditioning",
        "charge_fee",
<<<<<<< HEAD
=======
        "email",
        "fax",
>>>>>>> 770ab139
        "fee",
        "gnis/feature_id",
        "payment_multi_fee",
        "phone",
        "website",
        "wheelchair"
    ],
    "geometry": [
        "point",
        "area"
    ],
    "terms": [
        "museum",
        "astronomy",
        "observatory"
    ],
    "tags": {
        "amenity": "planetarium"
    },
    "name": "Planetarium"
}<|MERGE_RESOLUTION|>--- conflicted
+++ resolved
@@ -10,11 +10,8 @@
     "moreFields": [
         "air_conditioning",
         "charge_fee",
-<<<<<<< HEAD
-=======
         "email",
         "fax",
->>>>>>> 770ab139
         "fee",
         "gnis/feature_id",
         "payment_multi_fee",
