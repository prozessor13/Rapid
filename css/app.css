/* Basics
------------------------------------------------------- */

body {
    font:normal 12px/20px 'Helvetica Neue', Arial, sans-serif;
    margin:0;
    padding:0;
    color:#222;
<<<<<<< HEAD
    -webkit-font-smoothing: subpixel-antialiased;
=======
    /* text-rendering: optimizeLegibility;
    -webkit-font-smoothing: subpixel-antialiased; */
>>>>>>> 60d7db1b
     }

* {
    -moz-box-sizing: border-box;
    -webkit-box-sizing: border-box;
    box-sizing: border-box;
}

h2 {
    font-size: 24px;
    font-weight: bold;
    line-height:40px;
}

h3 {
    font-size: 18px;
    font-weight: bold;
    line-height:30px;
}

:focus {
    outline-color: transparent;
    outline-style: none;
}

p {
    margin:0;
    padding:0;
}

em {
    font-style: italic;
}

a:visited, a {
    color: #b0b0b0;
}

a:hover {
    color:#222;
}

table th {
    text-align:left;
}

input[type=text] {
    background-color: white;
    width:150px;
    line-height:20px;
    height:20px;
    border:1px solid #ccc;
    padding: 5px;
    margin:0;
    box-shadow: inset 0 0 3px 0 rgba(0,0,0,.25);;
}

input[type=text]:focus {
    border-color:#aaa;
}

/* UI Lists
------------------------------------------------------- */

ul.toggle-list {
}

ul.toggle-list li a {
    font-weight: bold;
    padding: 10px;
    border-top: 1px solid #CCC;
    display:block;
}

ul.toggle-list li a:hover {
    background: #ececec;
}

ul.toggle-list .icon {
    float: left;
    margin-right: 5px;
}

a.selected {
    color:#222;
}


/* Utility Classes
------------------------------------------------------- */

.fillL { background-color: white;}
.fillL2 { background: #f7f7f7 url(../img/background-pattern-1.png) repeat;}
.fillD {
    background-color: #222222;
    color: white;
}

div.hide,
form.hide {
    display:none;
}

button:hover form.hide {
    display: block;
}

/* Buttons */

button {
    border:0;
    line-height:20px;
    cursor:pointer;
    border:1px solid #aaa;
    box-shadow: inset 0 0 0 1px #fff;
    color:#222;
    background: white;
    font-weight:bold;
    white-space:nowrap;
    font-size:14px;
    display: inline-block;
    height:40px;
}

button:hover {
    background-color: #ececec;
}

button.active:not([disabled]) {
    background-color:#aaaaaa;
    color:#fff;
}

button.wide,
button.narrow {
    border-radius:4px;
}

button.wide {
    margin: 10px;
    width: 100px;
}

button.add-button {
    width: 80px;
}

button.narrow,
button.Browse {
    width:40px;
}

.buttons-joined {
    display: inline-block;
    margin:10px;
}

.buttons-joined button {
    border-right-width: 0;
    border-radius:0;
    margin: 0;
}

.buttons-joined button:first-child {
    border-radius:4px 0 0 4px;
}

.buttons-joined button:last-child {
    border-right-width: 1px;
    border-radius:0 4px 4px 0;
}

button[disabled] {
    color:#ccc;
    cursor:auto;
}
button[disabled]:hover {
    background: white;
}
button.action {
    background: #7092ff;
}
button.action:hover {
    background: #6282ee;
}

button.delete {
    background: #ff7070;
}
button.delete:hover {
    background: #ef5454;
}

button.save {
    background:#6bc641;
}

button.save:hover {
    background: #59ac33;
}

button.close {
    position: absolute;
    top: 10px;
    right: 10px;
}

button .label {
    margin-right: 3px;
    text-shadow: 0 1px 0 white;
}

.active .label {
    text-shadow: 0 -1px 0 rgba(0,0,0,.25);
}

button.action .label {
    color: white;
    text-shadow: 0 -1px 0 rgba(0,0,0,.25);
}

/* Icons */

.icon {
  display:inline-block;
  vertical-align:top;
  width:20px;
  height:20px;
  background:transparent url(../img/sprite.png) no-repeat 0px 0px;
  text-indent:-9999px;
  overflow:hidden;
  }

.icon.icon-pre-text {
  margin-right: 3px;
}

.icon.browse     { background-position:   0px 0px;}
.icon.add-place  { background-position: -20px 0px;}
.icon.add-road   { background-position: -40px 0px;}
.icon.add-area   { background-position: -60px 0px;}
.icon.undo       { background-position: -80px 0px;}
.icon.redo       { background-position: -100px 0px;}
.apply.icon      { background-position: -120px 0px;}
.save.icon       { background-position: -140px 0px;}
.close.icon      { background-position: -160px 0px;}
.delete.icon     { background-position: -180px 0px;}
.toggle.icon     { background-position: 0px -180px;}

.active .icon.browse     { background-position:   0px -20px;}
.active .icon.add-place  { background-position: -20px -20px;}
.active .icon.add-road   { background-position: -40px -20px;}
.active .icon.add-area   { background-position: -60px -20px;}
.active .icon.undo       { background-position: -80px -20px;}
.active .icon.redo       { background-position: -100px -20px;}
.active .apply.icon      { background-position: -120px -20px;}
.active .save.icon       { background-position: -140px -20px;}
.active .close.icon      { background-position: -160px -20px;}
.active .delete.icon     { background-position: -180px -20px;}

a:hover .toggle.icon           { background-position: -20px -180px;}
.selected .toggle.icon,
a.selected:hover .toggle.icon  { background-position: -40px -180px;}


button[disabled] .icon.browse     { background-position:   0px -40px;}
button[disabled] .icon.add-place  { background-position: -20px -40px;}
button[disabled] .icon.add-road   { background-position: -40px -40px;}
button[disabled] .icon.add-area   { background-position: -60px -40px;}
button[disabled] .icon.undo       { background-position: -80px -40px;}
button[disabled] .icon.redo       { background-position: -100px -40px;}
button[disabled] .apply.icon      { background-position: -120px -40px;}
button[disabled] .save.icon       { background-position: -140px -40px;}
button[disabled] .close.icon      { background-position: -160px -40px;}
button[disabled] .delete.icon     { background-position: -180px -40px;}

/* ToolBar / Persistent UI Elements
------------------------------------------------------- */

#bar {
    border-bottom:1px solid #ccc;
    position:absolute;
    left:0px;
    top:0px;
    right:0;
    height:60px;
}

/* Special rules for toolbar icons */

button.Browse .label {
    display: none;
 }

/* Status box */

.messages {
    display:none;
}

/* Inspector */

.inspector-wrap {
    position:absolute;
    right: 0;
    left: 530px;
    border-left:  1px solid #ccc;
    border-bottom: 1px solid #ccc;
    min-height: 60px;
    opacity:0;
    display:none;
}

.inspector-inner {
    padding: 10px;
}

.inspector-wrap a.permalink {
    text-decoration:none;
    margin-right:1em;
}

.inspector tbody td {
    border: 1px solid #ccc;
    width:150px;
}

.inspector input {
    margin:0;
    padding:4px;
    border:0;
    background:#fff;
    width:150px;
}

.inspector-wrap table {
    border-collapse: collapse;
    width:100%;
    border-spacing:0;
}

.inspector-wrap .tag-table-wrap {
    max-height:350px;
    border-top: 1px solid #ccc;
    overflow:auto;
}

.inspector-wrap table td {
    padding:0;
    border-spacing:0;
}

.inspector-wrap .buttons {
    margin-top: 10px;
    border-top: 1px solid #ccc;
}

/* Map Controls */

.map-control {
    left:10px;
    position:absolute;
}

.map-control button {
    text-indent: -9999px;
    overflow: hidden;
    background-image: url(../img/sprite.png);
}

.layerswitcher-control button        {background-position: -110px -90px;}
.layerswitcher-control button.active {background-position: -110px -130px;}
.geocode-control button              {background-position: -70px -90px;}
.geocode-control button.active       {background-position: -70px -130px;}

.map-overlay {
    width: 150px;
    position:absolute;
    left:50px;
    top:0;
    display: block;
}

.content {
    background-color:#fff;
    border-radius: 4px;
    border: 1px solid #ccc;
}

/* Zoomer */

.zoombuttons {
    top:70px;
    width: 40px;
}

.zoombuttons button.zoom-in {
    background-position: 10px -90px;
    border-bottom:0;
    border-radius:4px 4px 0 0;
}

.zoombuttons button.zoom-out {
    background-position: -30px -90px;
    border-radius:0 0 4px 4px;
}

/* Layer Switcher */

.layerswitcher-control {
    top:210px;
}

.opacity-options-wrapper {
    padding: 10px;
}

.opacity-options {
    border:1px solid #b0b0b0;
    background: url(../img/background-pattern-opacity.png) 0 0 repeat;
    height:20px;
    width:62px;
    float: right;
}

.opacity-options li {
    height: 100%;
    display: block;
    float: left;
    cursor: pointer;
}

.opacity-options li .select-box{
    position: absolute;
    width:20px;
    height:18px;
    z-index: 9999;
}

.layerswitcher-control li:hover .select-box,
.layerswitcher-control li.selected .select-box {
    border: 2px solid #4672ff;
    background: rgba(70, 114, 255, .5);
    opacity: .5;
}
.layerswitcher-control li.selected:hover .select-box,
.layerswitcher-control li.selected .select-box {
    opacity: 1;
}

.layerswitcher-control .opacity {
    background:#222;
    display:inline-block;
    width:20px;
    height:18px;
}

/* Geocoder */

.geocode-control {
    top:160px;
}

.geocode-control input {
    width: 128px;
    height: 20px;
    border: 1px solid #ccc;
    margin: 9px;
    line-height: 20px;
}

/* Map
------------------------------------------------------- */

#map {
    display:block;
    position:absolute;
    overflow:hidden;
    top:45px;
    left:0;
    right:0;
    bottom:0;
    background:#fff;
}

img.tile {
    position:absolute;
    transform-origin:0 0;
    -ms-transform-origin:0 0;
    -webkit-transform-origin:0 0;
    -moz-transform-origin:0 0;
    -o-transform-origin:0 0;
}

#tile-g {
    position:absolute;
    top:0;
}

/* About Section
------------------------------------------------------- */

#about {
    position:absolute;
    bottom:5px;
    right:5px;
    background:#fff;
    padding:2px 5px;
}

/* Account Information
------------------------------------------------------- */

.user {
    width:200px;
    position:absolute;
    bottom:10px;
    left:10px;
    background:#fff;
    padding:2px 5px;
    border-radius:3px;
    border:1px solid #aaa;
}

.user .logout {
    margin-left:10px;
}

div.typeahead {
    background:#fff;
    width:148px;
    border:1px solid #ccc;
}

div.typeahead a {
    padding:1px 4px;
    display:block;
}

/* Modals
------------------------------------------------------- */

.modal {
    width:640px;
    height:550px;
    padding:10px;
    position:absolute;
    background:#f0f0f0;
    top:50px;
    left:50%;
    margin-left:-330px;
    box-shadow:0 0 5px #000;
}

.modal.modal-alert {
    width:320px;
    height:100px;
    margin-left:-160px;
}

.shaded:before {
    content:'';
    background:rgba(0,0,0,0.5);
    position:fixed;
    left:0px; right:0px; top:0px; bottom:0px;
}

.commit-modal h3 small.count {
    font-size:12px;
    font-weight: normal;
    line-height:40px;
    border-radius:20px;
    padding:5px;
    background:#7092ff;
    margin-left:10px;
    color:#fff;
}

.commit-modal ul {
    border-bottom:1px solid #ccc;
    background:#fff;
}

.commit-modal li {
    border-top:1px solid #ccc;
    padding:2px 10px;
}

.commit-modal .changeset-comment {
    width:630px;
    /* firefox uses monospace in textareas */
    font:normal 12px/20px 'Helvetica Neue', Arial, sans-serif;
}

.commit-section {
    max-height:250px;
    overflow:auto;
}

/* Tooltips
------------------------------------------------------- */

.tooltip {
    white-space: normal;
    position: absolute;
    z-index: -1000;
    height: 0;
    padding: 5px;
    opacity: 0;
    display: block;
    filter: alpha(opacity=0);
    visibility: visible;
}

.tooltip.in {
    opacity: 0.8;
    filter: alpha(opacity=80);
    z-index: 1030;
    height: auto;
}

.tooltip.top {
  margin-top: -5px;
}

.tooltip.right {
  margin-left: 5px;
}

.tooltip.bottom {
  margin-top: 5px;
}

.tooltip.left {
  margin-left: -5px;
}

.tooltip-inner {
    max-width: 200px;
    min-width: 100px;
    font-size: 11px;
    font-weight: bold;
    line-height: 20px;
    padding: 5px 10px;
    color: #ffffff;
    text-align: center;
    text-decoration: none;
    background-color: #000000;
    -webkit-border-radius: 4px;
       -moz-border-radius: 4px;
            border-radius: 4px;
}

.tooltip-arrow {
  position: absolute;
  width: 0;
  height: 0;
  border-color: transparent;
  border-style: solid;
}

.tooltip.top .tooltip-arrow {
  bottom: 0;
  left: 50%;
  margin-left: -5px;
  border-top-color: #000000;
  border-width: 5px 5px 0;
}

.tooltip.right .tooltip-arrow {
  top: 50%;
  left: 0;
  margin-top: -5px;
  border-right-color: #000000;
  border-width: 5px 5px 5px 0;
}

.tooltip.left .tooltip-arrow {
  top: 50%;
  right: 0;
  margin-top: -5px;
  border-left-color: #000000;
  border-width: 5px 0 5px 5px;
}

.tooltip.bottom .tooltip-arrow {
  top: 0;
  left: 50%;
  margin-left: -5px;
  border-bottom-color: #000000;
  border-width: 0 5px 5px;
}

/* Mobile Tweaks
------------------------------------------------------- */
* {
    -webkit-tap-highlight-color:rgba(0,0,0,0);
    -webkit-touch-callout:none;
}<|MERGE_RESOLUTION|>--- conflicted
+++ resolved
@@ -6,12 +6,8 @@
     margin:0;
     padding:0;
     color:#222;
-<<<<<<< HEAD
+    /* text-rendering: optimizeLegibility; */
     -webkit-font-smoothing: subpixel-antialiased;
-=======
-    /* text-rendering: optimizeLegibility;
-    -webkit-font-smoothing: subpixel-antialiased; */
->>>>>>> 60d7db1b
      }
 
 * {
