--- conflicted
+++ resolved
@@ -1,10 +1,6 @@
 {
   "name": "RapiD",
-<<<<<<< HEAD
-  "version": "2.0.0-alpha.3",
-=======
-  "version": "1.1.9",
->>>>>>> 32ea5d16
+  "version": "2.0.0-beta",
   "description": "An AI-enhanced editor for OpenStreetMap",
   "main": "dist/iD.min.js",
   "repository": "github:facebookincubator/RapiD",
@@ -67,21 +63,12 @@
     "@pixi/filter-glow": "^5.0.0",
     "@tmcw/togeojson": "^5.5.0",
     "@turf/bbox-clip": "^6.0.0",
-<<<<<<< HEAD
     "create-react-class": "^15.7.0",
     "fast-deep-equal": "~3.1.1",
     "fast-json-stable-stringify": "2.1.0",
     "lodash-es": "~4.17.15",
     "maplibre-gl": "^2.4.0",
     "marked": "~4.2.4",
-=======
-    "alif-toolkit": "^1.2.9",
-    "esbuild": "^0.15.8",
-    "fast-deep-equal": "~3.1.1",
-    "fast-json-stable-stringify": "2.1.0",
-    "lodash-es": "~4.17.15",
-    "marked": "~4.1.0",
->>>>>>> 32ea5d16
     "node-diff3": "~3.1.0",
     "osm-auth": "2.0.1",
     "pannellum": "2.5.6",
@@ -97,7 +84,6 @@
     "which-polygon": "2.2.0"
   },
   "devDependencies": {
-<<<<<<< HEAD
     "@fortawesome/fontawesome-svg-core": "^6.2.1",
     "@fortawesome/free-brands-svg-icons": "^6.2.1",
     "@fortawesome/free-regular-svg-icons": "^6.2.1",
@@ -107,26 +93,13 @@
     "@playwright/test": "^1.28.1",
     "autoprefixer": "^10.4.13",
     "benchmark": "^2.1.4",
-=======
-    "@fortawesome/fontawesome-svg-core": "^6.2.0",
-    "@fortawesome/free-brands-svg-icons": "^6.2.0",
-    "@fortawesome/free-regular-svg-icons": "^6.2.0",
-    "@fortawesome/free-solid-svg-icons": "^6.2.0",
-    "@ideditor/temaki": "~5.1.0",
-    "@mapbox/maki": "^8.0.0",
-    "autoprefixer": "^10.4.12",
->>>>>>> 32ea5d16
     "btoa": "^1.2.1",
     "chai": "^4.3.7",
     "chalk": "^5.2.0",
     "cldr-core": "42.0.0",
     "cldr-localenames-full": "42.0.0",
     "concat-files": "^0.1.1",
-<<<<<<< HEAD
     "d3": "~7.7.0",
-=======
-    "d3": "~7.6.1",
->>>>>>> 32ea5d16
     "editor-layer-index": "github:osmlab/editor-layer-index#gh-pages",
     "esbuild": "^0.16.3",
     "esbuild-visualizer": "^0.3.1",
@@ -138,11 +111,7 @@
     "happen": "^0.3.2",
     "js-yaml": "^4.0.0",
     "json-stringify-pretty-compact": "^4.0.0",
-<<<<<<< HEAD
     "karma": "^6.4.1",
-=======
-    "karma": "^6.3.5",
->>>>>>> 32ea5d16
     "karma-chrome-launcher": "^3.1.0",
     "karma-coverage": "^2.2.0",
     "karma-json-fixtures-preprocessor": "^0.0.6",
@@ -154,13 +123,8 @@
     "name-suggestion-index": "~6.0",
     "node-fetch": "^3.3.0",
     "npm-run-all": "^4.0.0",
-<<<<<<< HEAD
     "osm-community-index": "~5.3.1",
     "postcss": "^8.4.19",
-=======
-    "osm-community-index": "~5.2.0",
-    "postcss": "^8.4.13",
->>>>>>> 32ea5d16
     "postcss-selector-prepend": "^0.5.0",
     "shelljs": "^0.8.5",
     "shx": "^0.3.4",
