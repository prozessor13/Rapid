import { t } from '../util/locale';
import { actionDisconnect } from '../actions/index';
import { behaviorOperation } from '../behavior/index';


export function operationDisconnect(selectedIDs, context) {
<<<<<<< HEAD
    var _disabled;

    var vertices = [];
    var ways = [];
    var others = [];
=======
    var vertices = [],
        ways = [],
        others = [];
    var extent;
>>>>>>> 130e9909

    selectedIDs.forEach(function(id) {
        if (context.geometry(id) === 'vertex') {
            vertices.push(id);
        } else if (context.entity(id).type === 'way'){
            ways.push(id);
        } else {
            others.push(id);
        }
    });

    var actions = [];

<<<<<<< HEAD
    vertices.forEach(function(vertexID) {
        var action = actionDisconnect(vertexID);
        if (ways.length > 0) {
            var waysIDsForVertex = ways.filter(function(wayID) {
                return context.graph().entity(wayID).nodes.includes(vertexID);
            });
            action.limitWays(waysIDsForVertex);
        }
        actions.push(action);
    });
=======
    var disconnectingWay = vertices.length === 0 && ways.length === 1 && ways[0];

    if (disconnectingWay) {
        extent = context.entity(disconnectingWay).extent(context.graph());

        context.entity(disconnectingWay).nodes.forEach(function(vertexID) {
            var action = actionDisconnect(vertexID).limitWays(ways);
            if (action.disabled(context.graph()) !== 'not_connected') {
                actions.push(action);
            }
        });
    } else {
        vertices.forEach(function(vertexID) {
            var action = actionDisconnect(vertexID);

            if (ways.length > 0) {
                var waysIDsForVertex = ways.filter(function(wayID) {
                    return context.graph().entity(wayID).nodes.includes(vertexID);
                });
                action.limitWays(waysIDsForVertex);
            }
            actions.push(action);
        });
    }
>>>>>>> 130e9909


    var operation = function() {
        context.perform(function(graph) {
            actions.forEach(function(action) {
                graph = action(graph);
            });
            return graph;
        }, operation.annotation());
    };


    operation.available = function() {

        if (actions.length === 0) return false;

        if (others.length !== 0) return false;

        if (vertices.length !== 0 && ways.length !== 0 && !ways.every(function(way) {
            return vertices.some(function(vertex) {
                return context.graph().entity(way).nodes.includes(vertex);
            });
        })) return false;

        return true;
    };


    operation.disabled = function() {
<<<<<<< HEAD
        if (_disabled !== undefined) return _disabled;

=======
        var reason;
        if (extent && extent.area() && extent.percentContainedIn(context.extent()) < 0.8) {
            return 'too_large.single';
        }
        if (selectedIDs.some(context.hasHiddenConnections)) {
            reason = 'connected_to_hidden';
        }
>>>>>>> 130e9909
        for (var actionIndex in actions) {
            var action = actions[actionIndex];
            var actionReason = action.disabled(context.graph());
            if (actionReason) {
                _disabled = actionReason;
                break;
            }
        }

        if (_disabled) {
            return _disabled;
        } else if (selectedIDs.some(context.hasHiddenConnections)) {
            return _disabled = 'connected_to_hidden';
        }

        return _disabled = false;
    };


    operation.tooltip = function() {
        var disable = operation.disabled();
        if (disable) {
            return t('operations.disconnect.' + disable);
        }
        if (disconnectingWay) {
            return t('operations.disconnect.' + context.geometry(disconnectingWay) + '.description');
        }
        return t('operations.disconnect.description');
    };


    operation.annotation = function() {
        return t('operations.disconnect.annotation');
    };


    operation.id = 'disconnect';
    operation.keys = [t('operations.disconnect.key')];
    operation.title = t('operations.disconnect.title');
    operation.behavior = behaviorOperation(context).which(operation);

    return operation;
}<|MERGE_RESOLUTION|>--- conflicted
+++ resolved
@@ -4,18 +4,12 @@
 
 
 export function operationDisconnect(selectedIDs, context) {
-<<<<<<< HEAD
     var _disabled;
 
     var vertices = [];
     var ways = [];
     var others = [];
-=======
-    var vertices = [],
-        ways = [],
-        others = [];
-    var extent;
->>>>>>> 130e9909
+    var _extent;
 
     selectedIDs.forEach(function(id) {
         if (context.geometry(id) === 'vertex') {
@@ -28,23 +22,10 @@
     });
 
     var actions = [];
-
-<<<<<<< HEAD
-    vertices.forEach(function(vertexID) {
-        var action = actionDisconnect(vertexID);
-        if (ways.length > 0) {
-            var waysIDsForVertex = ways.filter(function(wayID) {
-                return context.graph().entity(wayID).nodes.includes(vertexID);
-            });
-            action.limitWays(waysIDsForVertex);
-        }
-        actions.push(action);
-    });
-=======
     var disconnectingWay = vertices.length === 0 && ways.length === 1 && ways[0];
 
     if (disconnectingWay) {
-        extent = context.entity(disconnectingWay).extent(context.graph());
+        _extent = context.entity(disconnectingWay).extent(context.graph());
 
         context.entity(disconnectingWay).nodes.forEach(function(vertexID) {
             var action = actionDisconnect(vertexID).limitWays(ways);
@@ -65,7 +46,6 @@
             actions.push(action);
         });
     }
->>>>>>> 130e9909
 
 
     var operation = function() {
@@ -79,9 +59,7 @@
 
 
     operation.available = function() {
-
         if (actions.length === 0) return false;
-
         if (others.length !== 0) return false;
 
         if (vertices.length !== 0 && ways.length !== 0 && !ways.every(function(way) {
@@ -95,18 +73,8 @@
 
 
     operation.disabled = function() {
-<<<<<<< HEAD
         if (_disabled !== undefined) return _disabled;
 
-=======
-        var reason;
-        if (extent && extent.area() && extent.percentContainedIn(context.extent()) < 0.8) {
-            return 'too_large.single';
-        }
-        if (selectedIDs.some(context.hasHiddenConnections)) {
-            reason = 'connected_to_hidden';
-        }
->>>>>>> 130e9909
         for (var actionIndex in actions) {
             var action = actions[actionIndex];
             var actionReason = action.disabled(context.graph());
@@ -118,6 +86,11 @@
 
         if (_disabled) {
             return _disabled;
+        } else if (_extent && _extent.area() && _extent.percentContainedIn(context.extent()) < 0.8) {
+            return _disabled = 'too_large.single';
+// fixme- maybe needs?
+        // } else if (someMissing()) {
+        //     return _disabled = 'not_downloaded';
         } else if (selectedIDs.some(context.hasHiddenConnections)) {
             return _disabled = 'connected_to_hidden';
         }
