--- conflicted
+++ resolved
@@ -145,15 +145,9 @@
     function setStaticValues(callback) {
         if (!(_optstrings || _optarray)) return;
 
-<<<<<<< HEAD
-        if (optstrings) {
-            _comboData = Object.keys(optstrings).map(function(k) {
-                var v = field.t('options.' + k, { 'default': optstrings[k], html: false });
-=======
         if (_optstrings) {
             _comboData = Object.keys(_optstrings).map(function(k) {
-                var v = field.t('options.' + k, { 'default': _optstrings[k] });
->>>>>>> 31638965
+                var v = field.t('options.' + k, { 'default': _optstrings[k], html: false });
                 return {
                     key: k,
                     value: v,
@@ -245,13 +239,8 @@
 
     function setPlaceholder(values) {
 
-<<<<<<< HEAD
-        if (isMulti || isSemi) {
+        if (_isMulti || _isSemi) {
             _staticPlaceholder = field.placeholder() || t('inspector.add', { html: false });
-=======
-        if (_isMulti || _isSemi) {
-            _staticPlaceholder = field.placeholder() || t('inspector.add');
->>>>>>> 31638965
         } else {
             var vals = values
                 .map(function(d) { return d.value; })
@@ -266,13 +255,8 @@
         }
 
         var ph;
-<<<<<<< HEAD
-        if (!isMulti && !isSemi && _tags && Array.isArray(_tags[field.key])) {
+        if (!_isMulti && !_isSemi && _tags && Array.isArray(_tags[field.key])) {
             ph = t('inspector.multiple_values', { html: false });
-=======
-        if (!_isMulti && !_isSemi && _tags && Array.isArray(_tags[field.key])) {
-            ph = t('inspector.multiple_values');
->>>>>>> 31638965
         } else {
             ph =  _staticPlaceholder;
         }
