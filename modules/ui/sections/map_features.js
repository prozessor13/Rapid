import { t } from '../../core/localizer';
import { uiTooltip } from '../tooltip';
import { uiSection } from '../section';

export function uiSectionMapFeatures(context) {

    var _features = context.features().keys();

    var section = uiSection('map-features', context)
        .title(t('map_data.map_features'))
        .disclosureContent(renderDisclosureContent)
        .expandedByDefault(false);

    function renderDisclosureContent(selection) {

        var container = selection.selectAll('.layer-feature-list-container')
            .data([0]);

        var containerEnter = container.enter()
            .append('div')
            .attr('class', 'layer-feature-list-container');

        containerEnter
            .append('ul')
            .attr('class', 'layer-list layer-feature-list');

        var footer = containerEnter
            .append('div')
            .attr('class', 'feature-list-links section-footer');

        footer
            .append('a')
            .attr('class', 'feature-list-link')
            .attr('href', '#')
<<<<<<< HEAD
            .html(t('issues.enable_all'))
=======
            .text(t('issues.disable_all'))
>>>>>>> 983c01d4
            .on('click', function() {
                context.features().disableAll();
            });

        footer
            .append('a')
            .attr('class', 'feature-list-link')
            .attr('href', '#')
<<<<<<< HEAD
            .html(t('issues.disable_all'))
=======
            .text(t('issues.enable_all'))
>>>>>>> 983c01d4
            .on('click', function() {
                context.features().enableAll();
            });

        // Update
        container = container
            .merge(containerEnter);

        container.selectAll('.layer-feature-list')
            .call(drawListItems, _features, 'checkbox', 'feature', clickFeature, showsFeature);
    }

    function drawListItems(selection, data, type, name, change, active) {
        var items = selection.selectAll('li')
            .data(data);

        // Exit
        items.exit()
            .remove();

        // Enter
        var enter = items.enter()
            .append('li')
            .call(uiTooltip()
                .title(function(d) {
                    var tip = t(name + '.' + d + '.tooltip');
                    if (autoHiddenFeature(d)) {
                        var msg = showsLayer('osm') ? t('map_data.autohidden') : t('map_data.osmhidden');
                        tip += '<div>' + msg + '</div>';
                    }
                    return tip;
                })
                .placement('top')
            );

        var label = enter
            .append('label');

        label
            .append('input')
            .attr('type', type)
            .attr('name', name)
            .on('change', change);

        label
            .append('span')
            .html(function(d) { return t(name + '.' + d + '.description'); });

        // Update
        items = items
            .merge(enter);

        items
            .classed('active', active)
            .selectAll('input')
            .property('checked', active)
            .property('indeterminate', autoHiddenFeature);
    }

    function autoHiddenFeature(d) {
        return context.features().autoHidden(d);
    }

    function showsFeature(d) {
        return context.features().enabled(d);
    }

    function clickFeature(d) {
        context.features().toggle(d);
    }

    function showsLayer(id) {
        var layer = context.layers().layer(id);
        return layer && layer.enabled();
    }

    // add listeners
    context.features()
        .on('change.map_features', section.reRender);

    return section;
}<|MERGE_RESOLUTION|>--- conflicted
+++ resolved
@@ -32,11 +32,7 @@
             .append('a')
             .attr('class', 'feature-list-link')
             .attr('href', '#')
-<<<<<<< HEAD
-            .html(t('issues.enable_all'))
-=======
-            .text(t('issues.disable_all'))
->>>>>>> 983c01d4
+            .html(t('issues.disable_all'))
             .on('click', function() {
                 context.features().disableAll();
             });
@@ -45,11 +41,7 @@
             .append('a')
             .attr('class', 'feature-list-link')
             .attr('href', '#')
-<<<<<<< HEAD
-            .html(t('issues.disable_all'))
-=======
-            .text(t('issues.enable_all'))
->>>>>>> 983c01d4
+            .html(t('issues.enable_all'))
             .on('click', function() {
                 context.features().enableAll();
             });
