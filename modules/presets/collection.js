import { utilArrayIntersection, utilArrayUniq } from '../util/array';
import { utilEditDistance } from '../util';


//
// `presetCollection` is a wrapper around an `Array` of presets `collection`,
// and decorated with some extra methods for searching and matching geometry
//
export function presetCollection(collection) {
  const MAXRESULTS = 50;
  let _this = {};
  let _memo = {};

  _this.collection = collection;

  _this.item = (id) => {
    if (_memo[id]) return _memo[id];
    const found = _this.collection.find(d => d.id === id);
    if (found) _memo[id] = found;
    return found;
  };

  _this.index = (id) => _this.collection.findIndex(d => d.id === id);

  _this.matchGeometry = (geometry) => {
    return presetCollection(
      _this.collection.filter(d => d.matchGeometry(geometry))
    );
  };

  _this.matchAllGeometry = (geometries) => {
    return presetCollection(
      _this.collection.filter(d => d && d.matchAllGeometry(geometries))
    );
  };

  _this.matchAnyGeometry = (geometries) => {
    return presetCollection(
      _this.collection.filter(d => geometries.some(geom => d.matchGeometry(geom)))
    );
  };

  _this.fallback = (geometry) => {
    let id = geometry;
    if (id === 'vertex') id = 'point';
    return _this.item(id);
  };

  _this.search = (value, geometry, countryCodes) => {
    if (!value) return _this;

    value = value.toLowerCase().trim();
    // split combined diacritical characters into their parts
    if (value.normalize) value = value.normalize('NFD');
    // remove diacritics
    value = value.replace(/[\u0300-\u036f]/g, '');

    // match at name beginning or just after a space (e.g. "office" -> match "Law Office")
    function leading(a) {
      const index = a.indexOf(value);
      return index === 0 || a[index - 1] === ' ';
    }

    // match at name beginning only
    function leadingStrict(a) {
      const index = a.indexOf(value);
      return index === 0;
    }

    function sortNames(a, b) {
      let aCompare = a.searchName();
      let bCompare = b.searchName();

      // priority if search string matches preset name exactly - #4325
      if (value === aCompare) return -1;
      if (value === bCompare) return 1;

      // priority for higher matchScore
      let i = b.originalScore - a.originalScore;
      if (i !== 0) return i;

      // priority if search string appears earlier in preset name
      i = aCompare.indexOf(value) - bCompare.indexOf(value);
      if (i !== 0) return i;

      // priority for shorter preset names
      return aCompare.length - bCompare.length;
    }

    let pool = _this.collection;
    if (countryCodes) {
      if (typeof countryCodes === 'string') countryCodes = [countryCodes];
      countryCodes = countryCodes.map(code => code.toLowerCase());

      pool = pool.filter(a => {
<<<<<<< HEAD
        if (a.countryCodes && !utilArrayIntersection(a.countryCodes, countryCodes).length) return false;
        if (a.notCountryCodes && utilArrayIntersection(a.notCountryCodes, countryCodes).length) return false;
=======
        if (a.locationSet) {
          if (a.locationSet.include && a.locationSet.include.indexOf(countryCode) === -1) return false;
          if (a.locationSet.exclude && a.locationSet.exclude.indexOf(countryCode) !== -1) return false;
        }
>>>>>>> 21c723b2
        return true;
      });
    }
    const searchable = pool.filter(a => a.searchable !== false && a.suggestion !== true);
    const suggestions = pool.filter(a => a.suggestion === true);

    // matches value to preset.name
    const leadingName = searchable
      .filter(a => leading(a.searchName()))
      .sort(sortNames);

    // matches value to preset suggestion name
    const leadingSuggestions = suggestions
      .filter(a => leadingStrict(a.searchName()))
      .sort(sortNames);

    // matches value to preset.terms values
    const leadingTerms = searchable
      .filter(a => (a.terms() || []).some(leading));

    // matches value to preset.tags values
    const leadingTagValues = searchable
      .filter(a => Object.values(a.tags || {}).filter(val => val !== '*').some(leading));

    // finds close matches to value in preset.name
    const similarName = searchable
      .map(a => ({ preset: a, dist: utilEditDistance(value, a.searchName()) }))
      .filter(a => a.dist + Math.min(value.length - a.preset.searchName().length, 0) < 3)
      .sort((a, b) => a.dist - b.dist)
      .map(a => a.preset);

    // finds close matches to value to preset suggestion name
    const similarSuggestions = suggestions
      .map(a => ({ preset: a, dist: utilEditDistance(value, a.searchName()) }))
      .filter(a => a.dist + Math.min(value.length - a.preset.searchName().length, 0) < 1)
      .sort((a, b) => a.dist - b.dist)
      .map(a => a.preset);

    // finds close matches to value in preset.terms
    const similarTerms = searchable
      .filter(a => {
        return (a.terms() || []).some(b => {
          return utilEditDistance(value, b) + Math.min(value.length - b.length, 0) < 3;
        });
      });

    let results = leadingName.concat(
      leadingSuggestions,
      leadingTerms,
      leadingTagValues,
      similarName,
      similarSuggestions,
      similarTerms
    ).slice(0, MAXRESULTS - 1);

    if (geometry) {
      if (typeof geometry === 'string') {
        results.push(_this.fallback(geometry));
      } else {
        geometry.forEach(geom => results.push(_this.fallback(geom)));
      }
    }

    return presetCollection(utilArrayUniq(results));
  };


  return _this;
}<|MERGE_RESOLUTION|>--- conflicted
+++ resolved
@@ -93,15 +93,10 @@
       countryCodes = countryCodes.map(code => code.toLowerCase());
 
       pool = pool.filter(a => {
-<<<<<<< HEAD
-        if (a.countryCodes && !utilArrayIntersection(a.countryCodes, countryCodes).length) return false;
-        if (a.notCountryCodes && utilArrayIntersection(a.notCountryCodes, countryCodes).length) return false;
-=======
         if (a.locationSet) {
-          if (a.locationSet.include && a.locationSet.include.indexOf(countryCode) === -1) return false;
-          if (a.locationSet.exclude && a.locationSet.exclude.indexOf(countryCode) !== -1) return false;
+          if (a.locationSet.include && !utilArrayIntersection(a.locationSet.include, countryCodes).length) return false;
+          if (a.locationSet.exclude && utilArrayIntersection(a.locationSet.exclude, countryCodes).length) return false;
         }
->>>>>>> 21c723b2
         return true;
       });
     }
