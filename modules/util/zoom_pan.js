// Adapted from d3-zoom to handle pointer events.
// https://github.com/d3/d3-zoom/blob/523ccff340187a3e3c044eaa4d4a7391ea97272b/src/zoom.js

import { dispatch as d3_dispatch } from 'd3-dispatch';
import { interpolateZoom } from 'd3-interpolate';
import { select as d3_select } from 'd3-selection';
import { interrupt as d3_interrupt } from 'd3-transition';
import { zoomIdentity as d3_zoomIdentity } from 'd3-zoom';
import { Transform } from '../../node_modules/d3-zoom/src/transform.js';

import { utilFastMouse, utilFunctor } from './util';
import { utilRebind } from './rebind';

// Ignore right-click, since that should open the context menu.
function defaultFilter(d3_event) {
  return !d3_event.ctrlKey && !d3_event.button;
}

function defaultExtent() {
  var e = this;
  if (e instanceof SVGElement) {
    e = e.ownerSVGElement || e;
    if (e.hasAttribute('viewBox')) {
      e = e.viewBox.baseVal;
      return [[e.x, e.y], [e.x + e.width, e.y + e.height]];
    }
    return [[0, 0], [e.width.baseVal.value, e.height.baseVal.value]];
  }
  return [[0, 0], [e.clientWidth, e.clientHeight]];
}

function defaultWheelDelta(d3_event) {
  return -d3_event.deltaY * (d3_event.deltaMode === 1 ? 0.05 : d3_event.deltaMode ? 1 : 0.002);
}

function defaultConstrain(transform, extent, translateExtent) {
  var dx0 = transform.invertX(extent[0][0]) - translateExtent[0][0],
      dx1 = transform.invertX(extent[1][0]) - translateExtent[1][0],
      dy0 = transform.invertY(extent[0][1]) - translateExtent[0][1],
      dy1 = transform.invertY(extent[1][1]) - translateExtent[1][1];
  return transform.translate(
    dx1 > dx0 ? (dx0 + dx1) / 2 : Math.min(0, dx0) || Math.max(0, dx1),
    dy1 > dy0 ? (dy0 + dy1) / 2 : Math.min(0, dy0) || Math.max(0, dy1)
  );
}

export function utilZoomPan() {
  var filter = defaultFilter,
      extent = defaultExtent,
      constrain = defaultConstrain,
      wheelDelta = defaultWheelDelta,
      scaleExtent = [0, Infinity],
      translateExtent = [[-Infinity, -Infinity], [Infinity, Infinity]],
      interpolate = interpolateZoom,
      dispatch = d3_dispatch('start', 'zoom', 'end'),
      _wheelDelay = 150,
      _transform = d3_zoomIdentity,
      _activeGesture;

  function zoom(selection) {
    selection
        .on('pointerdown.zoom', pointerdown)
        .on('wheel.zoom', wheeled)
        .style('touch-action', 'none')
        .style('-webkit-tap-highlight-color', 'rgba(0,0,0,0)');

    d3_select(window)
        .on('pointermove.zoompan', pointermove)
        .on('pointerup.zoompan pointercancel.zoompan', pointerup);
  }

  zoom.transform = function(collection, transform, point) {
    var selection = collection.selection ? collection.selection() : collection;
    if (collection !== selection) {
      schedule(collection, transform, point);
    } else {
      selection.interrupt().each(function() {
        gesture(this, arguments)
            .start(null)
            .zoom(null, null, typeof transform === 'function' ? transform.apply(this, arguments) : transform)
            .end(null);
      });
    }
  };

  zoom.scaleBy = function(selection, k, p) {
    zoom.scaleTo(selection, function() {
      var k0 = _transform.k,
          k1 = typeof k === 'function' ? k.apply(this, arguments) : k;
      return k0 * k1;
    }, p);
  };

  zoom.scaleTo = function(selection, k, p) {
    zoom.transform(selection, function() {
      var e = extent.apply(this, arguments),
          t0 = _transform,
          p0 = !p ? centroid(e) : typeof p === 'function' ? p.apply(this, arguments) : p,
          p1 = t0.invert(p0),
          k1 = typeof k === 'function' ? k.apply(this, arguments) : k;
      return constrain(translate(scale(t0, k1), p0, p1), e, translateExtent);
    }, p);
  };

  zoom.translateBy = function(selection, x, y) {
    zoom.transform(selection, function() {
      return constrain(_transform.translate(
        typeof x === 'function' ? x.apply(this, arguments) : x,
        typeof y === 'function' ? y.apply(this, arguments) : y
      ), extent.apply(this, arguments), translateExtent);
    });
  };

  zoom.translateTo = function(selection, x, y, p) {
    zoom.transform(selection, function() {
      var e = extent.apply(this, arguments),
          t = _transform,
          p0 = !p ? centroid(e) : typeof p === 'function' ? p.apply(this, arguments) : p;
      return constrain(d3_zoomIdentity.translate(p0[0], p0[1]).scale(t.k).translate(
        typeof x === 'function' ? -x.apply(this, arguments) : -x,
        typeof y === 'function' ? -y.apply(this, arguments) : -y
      ), e, translateExtent);
    }, p);
  };

  function scale(transform, k) {
    k = Math.max(scaleExtent[0], Math.min(scaleExtent[1], k));
    return k === transform.k ? transform : new Transform(k, transform.x, transform.y);
  }

  function translate(transform, p0, p1) {
    var x = p0[0] - p1[0] * transform.k, y = p0[1] - p1[1] * transform.k;
    return x === transform.x && y === transform.y ? transform : new Transform(transform.k, x, y);
  }

  function centroid(extent) {
    return [(+extent[0][0] + +extent[1][0]) / 2, (+extent[0][1] + +extent[1][1]) / 2];
  }

  function schedule(transition, transform, point) {
    transition
        .on('start.zoom', function() { gesture(this, arguments).start(null); })
        .on('interrupt.zoom end.zoom', function() { gesture(this, arguments).end(null); })
        .tween('zoom', function() {
          var that = this,
              args = arguments,
              g = gesture(that, args),
              e = extent.apply(that, args),
              p = !point ? centroid(e) : typeof point === 'function' ? point.apply(that, args) : point,
              w = Math.max(e[1][0] - e[0][0], e[1][1] - e[0][1]),
              a = _transform,
              b = typeof transform === 'function' ? transform.apply(that, args) : transform,
              i = interpolate(a.invert(p).concat(w / a.k), b.invert(p).concat(w / b.k));
          return function(t) {
<<<<<<< HEAD
            if (t === 1) t = b; // Avoid rounding error on end.
            else { var l = i(t), k = w / l[2]; t = new Transform(k, p[0] - l[0] * k, p[1] - l[1] * k); }
=======
            if (t === 1) {
              // Avoid rounding error on end.
              t = b;
            } else {
              var l = i(t);
              var k = w / l[2];
              t = new Transform(k, p[0] - l[0] * k, p[1] - l[1] * k);
            }
>>>>>>> 72d56e54
            g.zoom(null, null, t);
          };
        });
  }

  function gesture(that, args, clean) {
    return (!clean && _activeGesture) || new Gesture(that, args);
  }

  function Gesture(that, args) {
    this.that = that;
    this.args = args;
    this.active = 0;
    this.extent = extent.apply(that, args);
  }

  Gesture.prototype = {
    start: function(d3_event) {
      if (++this.active === 1) {
        _activeGesture = this;
        dispatch.call('start', this, d3_event);
      }
      return this;
    },
    zoom: function(d3_event, key, transform) {
      if (this.mouse && key !== 'mouse') this.mouse[1] = transform.invert(this.mouse[0]);
      if (this.pointer0 && key !== 'touch') this.pointer0[1] = transform.invert(this.pointer0[0]);
      if (this.pointer1 && key !== 'touch') this.pointer1[1] = transform.invert(this.pointer1[0]);
      _transform = transform;
      dispatch.call('zoom', this, d3_event, key, transform);
      return this;
    },
    end: function(d3_event) {
      if (--this.active === 0) {
        _activeGesture = null;
        dispatch.call('end', this, d3_event);
      }
      return this;
    }
  };

  function wheeled(d3_event) {
    if (!filter.apply(this, arguments)) return;
    var g = gesture(this, arguments),
        t = _transform,
        k = Math.max(scaleExtent[0], Math.min(scaleExtent[1], t.k * Math.pow(2, wheelDelta.apply(this, arguments)))),
        p = utilFastMouse(this)(d3_event);

    // If the mouse is in the same location as before, reuse it.
    // If there were recent wheel events, reset the wheel idle timeout.
    if (g.wheel) {
      if (g.mouse[0][0] !== p[0] || g.mouse[0][1] !== p[1]) {
        g.mouse[1] = t.invert(g.mouse[0] = p);
      }
      clearTimeout(g.wheel);

    // Otherwise, capture the mouse point and location at the start.
    } else {
      g.mouse = [p, t.invert(p)];
      d3_interrupt(this);
      g.start(d3_event);
    }

    d3_event.preventDefault();
    d3_event.stopImmediatePropagation();
    g.wheel = setTimeout(wheelidled, _wheelDelay);
    g.zoom(d3_event, 'mouse', constrain(translate(scale(t, k), g.mouse[0], g.mouse[1]), g.extent, translateExtent));

    function wheelidled() {
      g.wheel = null;
      g.end(d3_event);
    }
  }

  var _downPointerIDs = new Set();
  var _pointerLocGetter;

  function pointerdown(d3_event) {
    _downPointerIDs.add(d3_event.pointerId);

    if (!filter.apply(this, arguments)) return;

    var g = gesture(this, arguments, _downPointerIDs.size === 1);
    var started;

    d3_event.stopImmediatePropagation();
    _pointerLocGetter = utilFastMouse(this);
    var loc = _pointerLocGetter(d3_event);
    var p = [loc, _transform.invert(loc), d3_event.pointerId];
    if (!g.pointer0) {
       g.pointer0 = p;
       started = true;

    } else if (!g.pointer1 && g.pointer0[2] !== p[2]) {
       g.pointer1 = p;
    }

    if (started) {
      d3_interrupt(this);
      g.start(d3_event);
    }
  }

  function pointermove(d3_event) {
    if (!_downPointerIDs.has(d3_event.pointerId)) return;

    if (!_activeGesture || !_pointerLocGetter) return;

    var g = gesture(this, arguments);

    var isPointer0 = g.pointer0 && g.pointer0[2] === d3_event.pointerId;
    var isPointer1 = !isPointer0 && g.pointer1 && g.pointer1[2] === d3_event.pointerId;

    if ((isPointer0 || isPointer1) && 'buttons' in d3_event && !d3_event.buttons) {
      // The pointer went up without ending the gesture somehow, e.g.
      // a down mouse was moved off the map and released. End it here.
      if (g.pointer0) _downPointerIDs.delete(g.pointer0[2]);
      if (g.pointer1) _downPointerIDs.delete(g.pointer1[2]);
      g.end(d3_event);
      return;
    }

    d3_event.preventDefault();
    d3_event.stopImmediatePropagation();

    var loc = _pointerLocGetter(d3_event);
    var t, p, l;

    if (isPointer0) g.pointer0[0] = loc;
    else if (isPointer1) g.pointer1[0] = loc;

    t = _transform;
    if (g.pointer1) {
      var p0 = g.pointer0[0], l0 = g.pointer0[1],
          p1 = g.pointer1[0], l1 = g.pointer1[1],
          dp = (dp = p1[0] - p0[0]) * dp + (dp = p1[1] - p0[1]) * dp,
          dl = (dl = l1[0] - l0[0]) * dl + (dl = l1[1] - l0[1]) * dl;
      t = scale(t, Math.sqrt(dp / dl));
      p = [(p0[0] + p1[0]) / 2, (p0[1] + p1[1]) / 2];
      l = [(l0[0] + l1[0]) / 2, (l0[1] + l1[1]) / 2];
    } else if (g.pointer0) {
      p = g.pointer0[0];
      l = g.pointer0[1];
    } else {
      return;
    }
<<<<<<< HEAD
    else return;
=======
>>>>>>> 72d56e54
    g.zoom(d3_event, 'touch', constrain(translate(t, p, l), g.extent, translateExtent));
  }

  function pointerup(d3_event) {
    if (!_downPointerIDs.has(d3_event.pointerId)) return;

    _downPointerIDs.delete(d3_event.pointerId);

    if (!_activeGesture) return;

    var g = gesture(this, arguments);

    d3_event.stopImmediatePropagation();

    if (g.pointer0 && g.pointer0[2] === d3_event.pointerId) delete g.pointer0;
    else if (g.pointer1 && g.pointer1[2] === d3_event.pointerId) delete g.pointer1;

    if (g.pointer1 && !g.pointer0) {
      g.pointer0 = g.pointer1;
      delete g.pointer1;
    }
<<<<<<< HEAD
    if (g.pointer0) g.pointer0[1] = _transform.invert(g.pointer0[0]);
    else {
=======
    if (g.pointer0) {
      g.pointer0[1] = _transform.invert(g.pointer0[0]);
    } else {
>>>>>>> 72d56e54
      g.end(d3_event);
    }
  }

  zoom.wheelDelta = function(_) {
    return arguments.length ? (wheelDelta = utilFunctor(+_), zoom) : wheelDelta;
  };

  zoom.filter = function(_) {
    return arguments.length ? (filter = utilFunctor(!!_), zoom) : filter;
  };

  zoom.extent = function(_) {
    return arguments.length ? (extent = utilFunctor([[+_[0][0], +_[0][1]], [+_[1][0], +_[1][1]]]), zoom) : extent;
  };

  zoom.scaleExtent = function(_) {
    return arguments.length ? (scaleExtent[0] = +_[0], scaleExtent[1] = +_[1], zoom) : [scaleExtent[0], scaleExtent[1]];
  };

  zoom.translateExtent = function(_) {
    return arguments.length ? (translateExtent[0][0] = +_[0][0], translateExtent[1][0] = +_[1][0], translateExtent[0][1] = +_[0][1], translateExtent[1][1] = +_[1][1], zoom) : [[translateExtent[0][0], translateExtent[0][1]], [translateExtent[1][0], translateExtent[1][1]]];
  };

  zoom.constrain = function(_) {
    return arguments.length ? (constrain = _, zoom) : constrain;
  };

  zoom.interpolate = function(_) {
    return arguments.length ? (interpolate = _, zoom) : interpolate;
  };

  zoom._transform = function(_) {
    return arguments.length ? (_transform = _, zoom) : _transform;
  };

  return utilRebind(zoom, dispatch, 'on');
}<|MERGE_RESOLUTION|>--- conflicted
+++ resolved
@@ -152,10 +152,6 @@
               b = typeof transform === 'function' ? transform.apply(that, args) : transform,
               i = interpolate(a.invert(p).concat(w / a.k), b.invert(p).concat(w / b.k));
           return function(t) {
-<<<<<<< HEAD
-            if (t === 1) t = b; // Avoid rounding error on end.
-            else { var l = i(t), k = w / l[2]; t = new Transform(k, p[0] - l[0] * k, p[1] - l[1] * k); }
-=======
             if (t === 1) {
               // Avoid rounding error on end.
               t = b;
@@ -164,7 +160,6 @@
               var k = w / l[2];
               t = new Transform(k, p[0] - l[0] * k, p[1] - l[1] * k);
             }
->>>>>>> 72d56e54
             g.zoom(null, null, t);
           };
         });
@@ -311,10 +306,6 @@
     } else {
       return;
     }
-<<<<<<< HEAD
-    else return;
-=======
->>>>>>> 72d56e54
     g.zoom(d3_event, 'touch', constrain(translate(t, p, l), g.extent, translateExtent));
   }
 
@@ -336,14 +327,9 @@
       g.pointer0 = g.pointer1;
       delete g.pointer1;
     }
-<<<<<<< HEAD
-    if (g.pointer0) g.pointer0[1] = _transform.invert(g.pointer0[0]);
-    else {
-=======
     if (g.pointer0) {
       g.pointer0[1] = _transform.invert(g.pointer0[0]);
     } else {
->>>>>>> 72d56e54
       g.end(d3_event);
     }
   }
