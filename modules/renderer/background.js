import { dispatch as d3_dispatch } from 'd3-dispatch';
import { interpolateNumber as d3_interpolateNumber } from 'd3-interpolate';
import { select as d3_select } from 'd3-selection';

import whichPolygon from 'which-polygon';

import { prefs } from '../core/preferences';
import { fileFetcher } from '../core/file_fetcher';
import { geoExtent, geoMetersToOffset, geoOffsetToMeters} from '../geo';
import { rendererBackgroundSource } from './background_source';
import { rendererTileLayer } from './tile_layer';
import { utilQsString, utilStringQs } from '../util';
import { utilDetect } from '../util/detect';
import { utilRebind } from '../util/rebind';


<<<<<<< HEAD
export function rendererBackground(context) {
    var dispatch = d3_dispatch('change');
    var detected = utilDetect();
    var baseLayer = rendererTileLayer(context).projection(context.projection);
    var _isValid = true;
    var _overlayLayers = [];
    var _backgroundSources = [];
    var _brightness = 1;
    var _contrast = 1;
    var _saturation = 1;
    var _sharpness = 1;
    var _numGridSplits = 0; // No grid by default.


    function background(selection) {
        // If we are displaying an Esri basemap at high zoom,
        // check its tilemap to see how high the zoom can go
        if (context.map().zoom() > 18) {
            var basemap = baseLayer.source();
            if (basemap && /^EsriWorldImagery/.test(basemap.id)) {
                var center = context.map().center();
                basemap.fetchTilemap(center);
            }
        }

        // Is the imagery valid here? - #4827
        var sources = background.sources(context.map().extent());
        var wasValid = _isValid;
        _isValid = !!sources
            .filter(function(d) { return d === baseLayer.source(); }).length;

        if (wasValid !== _isValid) {      // change in valid status
            background.updateImagery();
        }
=======
let _imageryIndex = null;
>>>>>>> 4ed6f231

export function rendererBackground(context) {
  const dispatch = d3_dispatch('change');
  const detected = utilDetect();
  const baseLayer = rendererTileLayer(context).projection(context.projection);
  let _isValid = true;
  let _overlayLayers = [];
  let _brightness = 1;
  let _contrast = 1;
  let _saturation = 1;
  let _sharpness = 1;


  function ensureImageryIndex() {
    return fileFetcher.get('imagery')
      .then(sources => {
        if (_imageryIndex) return _imageryIndex;

        _imageryIndex = {
          imagery: sources,
          features: {}
        };

        // use which-polygon to support efficient index and querying for imagery
        const features = sources.map(source => {
          if (!source.polygon) return null;
          // workaround for editor-layer-index weirdness..
          // Add an extra array nest to each element in `source.polygon`
          // so the rings are not treated as a bunch of holes:
          // what we have: [ [[outer],[hole],[hole]] ]
          // what we want: [ [[outer]],[[outer]],[[outer]] ]
          const rings = source.polygon.map(ring => [ring]);

          const feature = {
            type: 'Feature',
            properties: { id: source.id },
            geometry: { type: 'MultiPolygon', coordinates: rings }
          };

          _imageryIndex.features[source.id] = feature;
          return feature;

        }).filter(Boolean);

        _imageryIndex.query = whichPolygon({ type: 'FeatureCollection', features: features });


        // Instantiate `rendererBackgroundSource` objects for each source
        _imageryIndex.backgrounds = sources.map(source => {
          if (source.type === 'bing') {
            return rendererBackgroundSource.Bing(source, dispatch);
          } else if (/^EsriWorldImagery/.test(source.id)) {
            return rendererBackgroundSource.Esri(source);
          } else {
            return rendererBackgroundSource(source);
          }
        });

        // Add 'None'
        _imageryIndex.backgrounds.unshift(rendererBackgroundSource.None());

        // Add 'Custom'
        let template = prefs('background-custom-template') || '';
        const custom = rendererBackgroundSource.Custom(template);
        _imageryIndex.backgrounds.unshift(custom);

        return _imageryIndex;
      });
  }


  function background(selection) {
    const currSource = baseLayer.source();

    // If we are displaying an Esri basemap at high zoom,
    // check its tilemap to see how high the zoom can go
    if (context.map().zoom() > 18) {
      if (currSource && /^EsriWorldImagery/.test(currSource.id)) {
        const center = context.map().center();
        currSource.fetchTilemap(center);
      }
    }

    // Is the imagery valid here? - #4827
    const sources = background.sources(context.map().extent());
    const wasValid = _isValid;
    _isValid = !!sources.filter(d => d === currSource).length;

    if (wasValid !== _isValid) {      // change in valid status
      background.updateImagery();
    }


    let baseFilter = '';
    if (detected.cssfilters) {
      if (_brightness !== 1) {
        baseFilter += ` brightness(${_brightness})`;
      }
      if (_contrast !== 1) {
        baseFilter += ` contrast(${_contrast})`;
      }
      if (_saturation !== 1) {
        baseFilter += ` saturate(${_saturation})`;
      }
      if (_sharpness < 1) {  // gaussian blur
        const blur = d3_interpolateNumber(0.5, 5)(1 - _sharpness);
        baseFilter += ` blur(${blur}px)`;
      }
    }

    let base = selection.selectAll('.layer-background')
      .data([0]);

    base = base.enter()
      .insert('div', '.layer-data')
      .attr('class', 'layer layer-background')
      .merge(base);

    if (detected.cssfilters) {
      base.style('filter', baseFilter || null);
    } else {
      base.style('opacity', _brightness);
    }


<<<<<<< HEAD
    background.numGridSplits = function(_) {
        if (!arguments.length) return _numGridSplits;
        _numGridSplits = _;
        dispatch.call('change');
        return background;
    };

    background.updateImagery = function() {
        var b = baseLayer.source();
        if (context.inIntro() || !b) return;
=======
    let imagery = base.selectAll('.layer-imagery')
      .data([0]);
>>>>>>> 4ed6f231

    imagery.enter()
      .append('div')
      .attr('class', 'layer layer-imagery')
      .merge(imagery)
      .call(baseLayer);


    let maskFilter = '';
    let mixBlendMode = '';
    if (detected.cssfilters && _sharpness > 1) {  // apply unsharp mask
      mixBlendMode = 'overlay';
      maskFilter = 'saturate(0) blur(3px) invert(1)';

      let contrast = _sharpness - 1;
      maskFilter += ` contrast(${contrast})`;

      let brightness = d3_interpolateNumber(1, 0.85)(_sharpness - 1);
      maskFilter += ` brightness(${brightness})`;
    }

    let mask = base.selectAll('.layer-unsharp-mask')
      .data(detected.cssfilters && _sharpness > 1 ? [0] : []);

    mask.exit()
      .remove();

    mask.enter()
      .append('div')
      .attr('class', 'layer layer-mask layer-unsharp-mask')
      .merge(mask)
      .call(baseLayer)
      .style('filter', maskFilter || null)
      .style('mix-blend-mode', mixBlendMode || null);


    let overlays = selection.selectAll('.layer-overlay')
      .data(_overlayLayers, d => d.source().name());

    overlays.exit()
      .remove();

    overlays.enter()
      .insert('div', '.layer-data')
      .attr('class', 'layer layer-overlay')
      .merge(overlays)
      .each((layer, i, nodes) => d3_select(nodes[i]).call(layer));
  }


  background.updateImagery = function() {
    let currSource = baseLayer.source();
    if (context.inIntro() || !currSource) return;

    let o = _overlayLayers
      .filter(d => !d.source().isLocatorOverlay() && !d.source().isHidden())
      .map(d => d.source().id)
      .join(',');

    const meters = geoOffsetToMeters(currSource.offset());
    const EPSILON = 0.01;
    const x = +meters[0].toFixed(2);
    const y = +meters[1].toFixed(2);
    let hash = utilStringQs(window.location.hash);

    let id = currSource.id;
    if (id === 'custom') {
      id = `custom:${currSource.template()}`;
    }

    if (id) {
      hash.background = id;
    } else {
      delete hash.background;
    }

    if (o) {
      hash.overlays = o;
    } else {
      delete hash.overlays;
    }

    if (Math.abs(x) > EPSILON || Math.abs(y) > EPSILON) {
      hash.offset = `${x},${y}`;
    } else {
      delete hash.offset;
    }

    if (!window.mocha) {
      window.location.replace('#' + utilQsString(hash, true));
    }

    let imageryUsed = [];
    let photoOverlaysUsed = [];

    const currUsed = currSource.imageryUsed();
    if (currUsed && _isValid) {
      imageryUsed.push(currUsed);
    }

    _overlayLayers
      .filter(d => !d.source().isLocatorOverlay() && !d.source().isHidden())
      .forEach(d => imageryUsed.push(d.source().imageryUsed()));

    const dataLayer = context.layers().layer('data');
    if (dataLayer && dataLayer.enabled() && dataLayer.hasData()) {
      imageryUsed.push(dataLayer.getSrc());
    }

    const photoOverlayLayers = {
      streetside: 'Bing Streetside',
      mapillary: 'Mapillary Images',
      'mapillary-map-features': 'Mapillary Map Features',
      'mapillary-signs': 'Mapillary Signs',
      openstreetcam: 'OpenStreetCam Images'
    };

    for (let layerID in photoOverlayLayers) {
      const layer = context.layers().layer(layerID);
      if (layer && layer.enabled()) {
        photoOverlaysUsed.push(layerID);
        imageryUsed.push(photoOverlayLayers[layerID]);
      }
    }

    context.history().imageryUsed(imageryUsed);
    context.history().photoOverlaysUsed(photoOverlaysUsed);
  };


  background.sources = (extent, zoom, includeCurrent) => {
    if (!_imageryIndex) return [];   // called before init()?

    let visible = {};
    (_imageryIndex.query.bbox(extent.rectangle(), true) || [])
      .forEach(d => visible[d.id] = true);

    const currSource = baseLayer.source();

    return _imageryIndex.backgrounds.filter(source => {
      if (!source.polygon) return true;                          // always include imagery with worldwide coverage
      if (includeCurrent && currSource === source) return true;  // optionally include the current imagery
      if (zoom && zoom < 6) return false;                        // optionally exclude local imagery at low zooms
      return visible[source.id];                                 // include imagery visible in given extent
    });
  };


  background.dimensions = (val) => {
    if (!val) return;
    baseLayer.dimensions(val);
    _overlayLayers.forEach(layer => layer.dimensions(val));
  };


  background.baseLayerSource = function(d) {
    if (!arguments.length) return baseLayer.source();

    // test source against OSM imagery blacklists..
    const osm = context.connection();
    if (!osm) return background;

    const blacklists = osm.imageryBlacklists();
    const template = d.template();
    let fail = false;
    let tested = 0;
    let regex;

    for (let i = 0; i < blacklists.length; i++) {
      try {
        regex = new RegExp(blacklists[i]);
        fail = regex.test(template);
        tested++;
        if (fail) break;
      } catch (e) {
        /* noop */
      }
    }

    // ensure at least one test was run.
    if (!tested) {
      regex = new RegExp('.*\.google(apis)?\..*/(vt|kh)[\?/].*([xyz]=.*){3}.*');
      fail = regex.test(template);
    }

    baseLayer.source(!fail ? d : background.findSource('none'));
    dispatch.call('change');
    background.updateImagery();
    return background;
  };


  background.findSource = (id) => {
    if (!id || !_imageryIndex) return null;   // called before init()?
    return _imageryIndex.backgrounds.find(d => d.id && d.id === id);
  };


  background.bing = () => {
    background.baseLayerSource(background.findSource('Bing'));
  };


  background.showsLayer = (d) => {
    const currSource = baseLayer.source();
    if (!d || !currSource) return false;
    return d.id === currSource.id || _overlayLayers.some(layer => d.id === layer.source().id);
  };


  background.overlayLayerSources = () => {
    return _overlayLayers.map(layer => layer.source());
  };


  background.toggleOverlayLayer = (d) => {
    let layer;
    for (let i = 0; i < _overlayLayers.length; i++) {
      layer = _overlayLayers[i];
      if (layer.source() === d) {
        _overlayLayers.splice(i, 1);
        dispatch.call('change');
        background.updateImagery();
        return;
      }
    }

    layer = rendererTileLayer(context)
      .source(d)
      .projection(context.projection)
      .dimensions(baseLayer.dimensions()
    );

    _overlayLayers.push(layer);
    dispatch.call('change');
    background.updateImagery();
  };


  background.nudge = (d, zoom) => {
    const currSource = baseLayer.source();
    if (currSource) {
      currSource.nudge(d, zoom);
      dispatch.call('change');
      background.updateImagery();
    }
    return background;
  };


  background.offset = function(d) {
    const currSource = baseLayer.source();
    if (!arguments.length) {
      return (currSource && currSource.offset()) || [0, 0];
    }
    if (currSource) {
      currSource.offset(d);
      dispatch.call('change');
      background.updateImagery();
    }
    return background;
  };


  background.brightness = function(d) {
    if (!arguments.length) return _brightness;
    _brightness = d;
    if (context.mode()) dispatch.call('change');
    return background;
  };


  background.contrast = function(d) {
    if (!arguments.length) return _contrast;
    _contrast = d;
    if (context.mode()) dispatch.call('change');
    return background;
  };


  background.saturation = function(d) {
    if (!arguments.length) return _saturation;
    _saturation = d;
    if (context.mode()) dispatch.call('change');
    return background;
  };


  background.sharpness = function(d) {
    if (!arguments.length) return _sharpness;
    _sharpness = d;
    if (context.mode()) dispatch.call('change');
    return background;
  };

  let _loadPromise;

  background.ensureLoaded = () => {

    if (_loadPromise) return _loadPromise;

    function parseMapParams(qmap) {
      if (!qmap) return false;
      const params = qmap.split('/').map(Number);
      if (params.length < 3 || params.some(isNaN)) return false;
      return geoExtent([params[2], params[1]]);  // lon,lat
    }

    const hash = utilStringQs(window.location.hash);
    const requested = hash.background || hash.layer;
    let extent = parseMapParams(hash.map);

    return _loadPromise = ensureImageryIndex()
      .then(imageryIndex => {
        const first = imageryIndex.backgrounds.length && imageryIndex.backgrounds[0];

        let best;
        if (!requested && extent) {
          best = background.sources(extent).find(s => s.best());
        }

        // Decide which background layer to display
        if (requested && requested.indexOf('custom:') === 0) {
          const template = requested.replace(/^custom:/, '');
          const custom = background.findSource('custom');
          background.baseLayerSource(custom.template(template));
          prefs('background-custom-template', template);
        } else {
<<<<<<< HEAD
            background.baseLayerSource(
                background.findSource(requested) ||
                best ||
                background.findSource(context.storage('background-last-used')) ||
                background.findSource('Maxar-Premium') ||
                background.findSource('Bing') ||
                first ||
                background.findSource('none')
            );
=======
          background.baseLayerSource(
            background.findSource(requested) ||
            best ||
            background.findSource(prefs('background-last-used')) ||
            background.findSource('Bing') ||
            first ||
            background.findSource('none')
          );
>>>>>>> 4ed6f231
        }

        const locator = imageryIndex.backgrounds.find(d => d.overlay && d.default);
        if (locator) {
          background.toggleOverlayLayer(locator);
        }

        const overlays = (hash.overlays || '').split(',');
        overlays.forEach(overlay => {
          overlay = background.findSource(overlay);
          if (overlay) {
            background.toggleOverlayLayer(overlay);
          }
        });

        if (hash.gpx) {
          const gpx = context.layers().layer('data');
          if (gpx) {
            gpx.url(hash.gpx, '.gpx');
          }
        }

        if (hash.offset) {
          const offset = hash.offset
            .replace(/;/g, ',')
            .split(',')
            .map(n => !isNaN(n) && n);

          if (offset.length === 2) {
            background.offset(geoMetersToOffset(offset));
          }
        }
      })
      .catch(() => { /* ignore */ });
  };


  return utilRebind(background, dispatch, 'on');
}<|MERGE_RESOLUTION|>--- conflicted
+++ resolved
@@ -14,44 +14,7 @@
 import { utilRebind } from '../util/rebind';
 
 
-<<<<<<< HEAD
-export function rendererBackground(context) {
-    var dispatch = d3_dispatch('change');
-    var detected = utilDetect();
-    var baseLayer = rendererTileLayer(context).projection(context.projection);
-    var _isValid = true;
-    var _overlayLayers = [];
-    var _backgroundSources = [];
-    var _brightness = 1;
-    var _contrast = 1;
-    var _saturation = 1;
-    var _sharpness = 1;
-    var _numGridSplits = 0; // No grid by default.
-
-
-    function background(selection) {
-        // If we are displaying an Esri basemap at high zoom,
-        // check its tilemap to see how high the zoom can go
-        if (context.map().zoom() > 18) {
-            var basemap = baseLayer.source();
-            if (basemap && /^EsriWorldImagery/.test(basemap.id)) {
-                var center = context.map().center();
-                basemap.fetchTilemap(center);
-            }
-        }
-
-        // Is the imagery valid here? - #4827
-        var sources = background.sources(context.map().extent());
-        var wasValid = _isValid;
-        _isValid = !!sources
-            .filter(function(d) { return d === baseLayer.source(); }).length;
-
-        if (wasValid !== _isValid) {      // change in valid status
-            background.updateImagery();
-        }
-=======
 let _imageryIndex = null;
->>>>>>> 4ed6f231
 
 export function rendererBackground(context) {
   const dispatch = d3_dispatch('change');
@@ -63,6 +26,7 @@
   let _contrast = 1;
   let _saturation = 1;
   let _sharpness = 1;
+  var _numGridSplits = 0; // No grid by default.
 
 
   function ensureImageryIndex() {
@@ -177,21 +141,8 @@
     }
 
 
-<<<<<<< HEAD
-    background.numGridSplits = function(_) {
-        if (!arguments.length) return _numGridSplits;
-        _numGridSplits = _;
-        dispatch.call('change');
-        return background;
-    };
-
-    background.updateImagery = function() {
-        var b = baseLayer.source();
-        if (context.inIntro() || !b) return;
-=======
     let imagery = base.selectAll('.layer-imagery')
       .data([0]);
->>>>>>> 4ed6f231
 
     imagery.enter()
       .append('div')
@@ -241,6 +192,12 @@
       .each((layer, i, nodes) => d3_select(nodes[i]).call(layer));
   }
 
+  background.numGridSplits = function(_) {
+      if (!arguments.length) return _numGridSplits;
+      _numGridSplits = _;
+      dispatch.call('change');
+      return background;
+  };
 
   background.updateImagery = function() {
     let currSource = baseLayer.source();
@@ -520,26 +477,15 @@
           background.baseLayerSource(custom.template(template));
           prefs('background-custom-template', template);
         } else {
-<<<<<<< HEAD
             background.baseLayerSource(
                 background.findSource(requested) ||
                 best ||
-                background.findSource(context.storage('background-last-used')) ||
+                background.findSource(prefs('background-last-used')) ||
                 background.findSource('Maxar-Premium') ||
                 background.findSource('Bing') ||
                 first ||
                 background.findSource('none')
             );
-=======
-          background.baseLayerSource(
-            background.findSource(requested) ||
-            best ||
-            background.findSource(prefs('background-last-used')) ||
-            background.findSource('Bing') ||
-            first ||
-            background.findSource('none')
-          );
->>>>>>> 4ed6f231
         }
 
         const locator = imageryIndex.backgrounds.find(d => d.overlay && d.default);
@@ -577,5 +523,5 @@
   };
 
 
-  return utilRebind(background, dispatch, 'on');
-}+    return utilRebind(background, dispatch, 'on');
+  }