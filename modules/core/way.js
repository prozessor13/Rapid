import * as d3 from 'd3';
import _ from 'lodash';
import { geoExtent, geoCross } from '../geo/index';
import { coreEntity } from './entity';
import { coreOneWayTags } from './tags';
import { areaKeys } from './context';


export function coreWay() {
    if (!(this instanceof coreWay)) {
        return (new coreWay()).initialize(arguments);
    } else if (arguments.length) {
        this.initialize(arguments);
    }
}


coreEntity.way = coreWay;

coreWay.prototype = Object.create(coreEntity.prototype);


_.extend(coreWay.prototype, {
    type: 'way',
    nodes: [],


    copy: function(resolver, copies) {
        if (copies[this.id])
            return copies[this.id];

        var copy = coreEntity.prototype.copy.call(this, resolver, copies);

        var nodes = this.nodes.map(function(id) {
            return resolver.entity(id).copy(resolver, copies).id;
        });

        copy = copy.update({ nodes: nodes });
        copies[this.id] = copy;

        return copy;
    },


    extent: function(resolver) {
        return resolver.transient(this, 'extent', function() {
            var extent = geoExtent();
            for (var i = 0; i < this.nodes.length; i++) {
                var node = resolver.hasEntity(this.nodes[i]);
                if (node) {
                    extent._extend(node.extent());
                }
            }
            return extent;
        });
    },


    first: function() {
        return this.nodes[0];
    },


    last: function() {
        return this.nodes[this.nodes.length - 1];
    },


    contains: function(node) {
        return this.nodes.indexOf(node) >= 0;
    },


    affix: function(node) {
        if (this.nodes[0] === node) return 'prefix';
        if (this.nodes[this.nodes.length - 1] === node) return 'suffix';
    },


    layer: function() {
        // explicit layer tag, clamp between -10, 10..
        if (isFinite(this.tags.layer)) {
            return Math.max(-10, Math.min(+(this.tags.layer), 10));
        }

        // implied layer tag..
        if (this.tags.location === 'overground') return 1;
        if (this.tags.location === 'underground') return -1;
        if (this.tags.location === 'underwater') return -10;

        if (this.tags.power === 'line') return 10;
        if (this.tags.power === 'minor_line') return 10;
        if (this.tags.aerialway) return 10;
        if (this.tags.bridge) return 1;
        if (this.tags.cutting) return -1;
        if (this.tags.tunnel) return -1;
        if (this.tags.waterway) return -1;
        if (this.tags.man_made === 'pipeline') return -10;
        if (this.tags.boundary) return -10;
        return 0;
    },


    isOneWay: function() {
        // explicit oneway tag..
        if (['yes', '1', '-1'].indexOf(this.tags.oneway) !== -1) { return true; }
        if (['no', '0'].indexOf(this.tags.oneway) !== -1) { return false; }

        // implied oneway tag..
        for (var key in this.tags) {
            if (key in coreOneWayTags && (this.tags[key] in coreOneWayTags[key]))
                return true;
        }
        return false;
    },


    lanes: function() {
        function getLaneCount() {
            var count;
            // fill laneCount with defaults
            switch (tags.highway) {
                case 'trunk':
                case 'motorway':
                    count = oneway ? 2 : 4;
                    break;
                default:
                    count = oneway ? 1 : 2;
                    break;
            }

            if (tags.lanes) count = parseInt(tags.lanes);
            return count;
        }

        function parseMaxspeed() {
            var maxspeed = tags.maxspeed;
            if (_.isNumber(maxspeed)) return maxspeed;
            if (_.isString(maxspeed)) {
                maxspeed = maxspeed.match(/^([0-9][\.0-9]+?)(?:[ ]?(?:km\/h|kmh|kph|mph|knots))?$/g);
                if (!maxspeed) return;
                return parseInt(maxspeed);
            }
        }

        function parseLaneDirections() {
            var forward = parseInt(tags['lanes:forward']);
            var backward = parseInt(tags['lanes:backward']);
            var bothways = parseInt(tags['lanes:both_ways']) > 0 ? 1 : 0;

            if (parseInt(tags.oneway) === -1) {
                forward = 0;
                bothways = 0;
                backward = laneCount;
            }
            else if (oneway) {
                forward = laneCount;
                bothways = 0;
                backward = 0;
            }
            else if (_.isNaN(forward) && _.isNaN(backward)) {
                    backward = parseInt((laneCount - bothways) / 2);
                    forward = laneCount - bothways - backward;
            }
            else if (_.isNaN(forward)) {
                if (backward > laneCount - bothways) {
                    backward = laneCount - bothways;
                }
                forward = laneCount - bothways - backward;
            }
            else if (_.isNaN(backward)) {
                if (forward > laneCount - bothways) {
                    forward = laneCount - bothways;
                }
                backward = laneCount - bothways - forward;
            }
            return {
                forward: forward,
                backward: backward,
                bothways: bothways
            };
        }

        function parseTurnLanes(key){
            var validValues = [
                'left', 'slight_left', 'sharp_left', 'through', 'right', 'slight_right',
                'sharp_right', 'reverse', 'merge_to_left', 'merge_to_right', 'none'
            ];
            var str = tags[key];
            if (!str) return;
            var parsedArray = str.split('|')
                .map(function (s) {
                    if (s === '') s = 'none';
                    return s.split(';')
                        .map(function (d) {
                            return validValues.indexOf(d) === -1 ? 'unknown': d;
                        });
                });
            return parsedArray;
        }

        function parseMaxspeedLanes(key) {
            var str = tags[key];
            if (!str) return;
            var parsedArray = str.split('|')
                .map(function (s) {
                    if (s === 'none') return s;
                    var m = parseInt(s);
                    if (s === '' || m === maxspeed) return null;
                    return _.isNaN(m) ? 'unknown': m;
                });
            return parsedArray;
        }

<<<<<<< HEAD
        if (this.tags.lanes) metadata.count = parseInt(this.tags.lanes, 10);

        metadata.oneway = this.isOneWay();

        if (parseInt(this.tags.oneway, 10) === -1) {
            metadata.forward = 0;
            metadata.bothways = 0;
            metadata.backward = metadata.count;
        }
        else if (metadata.oneway) {
            metadata.forward = metadata.count;
            metadata.bothways = 0;
            metadata.backward = 0;
        } else {
            metadata.bothways = parseInt(this.tags['lanes:both_ways'], 10) > 0 ? 1 : 0;
            metadata.forward = parseInt(this.tags['lanes:forward'], 10);
            metadata.backward = parseInt(this.tags['lanes:backward'], 10);

            if (_.isNaN(metadata.forward) && _.isNaN(metadata.backward)) {
                metadata.forward = (metadata.count - metadata.bothways) / 2;
                metadata.backward = metadata.count - metadata.bothways - metadata.forward;
            }
            else if (_.isNaN(metadata.forward)) {
                metadata.backward = safeValue(metadata.backward);
                metadata.forward = metadata.count - metadata.bothways - metadata.backward;
=======
        function parseMiscLanes(key) {
            var validValues = [
                'yes', 'no', 'designated'
            ];
            var str = tags[key];
            if (!str) return;
            var parsedArray = str.split('|')
                .map(function (s) {
                    if (s === '') s = 'no';
                        return validValues.indexOf(s) === -1 ? 'unknown': s;
                });
            return parsedArray;
        }

        function parseBicycleWay(key) {
            var validValues = [
                'yes', 'no', 'designated', 'lane'
            ];
            var str = tags[key];
            if (!str) return;
            var parsedArray = str.split('|')
                .map(function (s) {
                    if (s === '') s = 'no';
                        return validValues.indexOf(s) === -1 ? 'unknown': s;
                });
            return parsedArray;
        }
>>>>>>> 4c996b9b

        function mapToLanesObj(data, key) {
            if (data.forward) data.forward.forEach(function(l, i) {
                if (!lanesObj.forward[i]) lanesObj.forward[i] = {};
                lanesObj.forward[i][key] = l;
            });
            if (data.backward) data.backward.forEach(function(l, i) {
                if (!lanesObj.backward[i]) lanesObj.backward[i] = {};
                lanesObj.backward[i][key] = l;
            });
            if (data.unspecified) data.unspecified.forEach(function(l, i) {
                if (!lanesObj.unspecified[i]) lanesObj.unspecified[i] = {};
                lanesObj.unspecified[i][key] = l;
            });
        }

        if (!this.tags.highway) return null;

        var tags = this.tags;
        var oneway = this.isOneWay();
        var laneCount = getLaneCount();
        var maxspeed = parseMaxspeed();

        var laneDirections = parseLaneDirections();
        var forward = laneDirections.forward;
        var backward = laneDirections.backward;
        var bothways = laneDirections.bothways;

        // parse the piped string 'x|y|z' format
        var turnLanes = {};
        turnLanes.unspecified = parseTurnLanes('turn:lanes');
        turnLanes.forward = parseTurnLanes('turn:lanes:forward');
        turnLanes.backward = parseTurnLanes('turn:lanes:backward');

        var maxspeedLanes = {};
        maxspeedLanes.unspecified = parseMaxspeedLanes('maxspeed:lanes');
        maxspeedLanes.forward = parseMaxspeedLanes('maxspeed:lanes:forward');
        maxspeedLanes.backward = parseMaxspeedLanes('maxspeed:lanes:backward');

        var psvLanes = {};
        psvLanes.unspecified = parseMiscLanes('psv:lanes');
        psvLanes.forward = parseMiscLanes('psv:lanes:forward');
        psvLanes.backward = parseMiscLanes('psv:lanes:backward');

        var busLanes = {};
        busLanes.unspecified = parseMiscLanes('bus:lanes');
        busLanes.forward = parseMiscLanes('bus:lanes:forward');
        busLanes.backward = parseMiscLanes('bus:lanes:backward');

        var taxiLanes = {};
        taxiLanes.unspecified = parseMiscLanes('taxi:lanes');
        taxiLanes.forward = parseMiscLanes('taxi:lanes:forward');
        taxiLanes.backward = parseMiscLanes('taxi:lanes:backward');

        var hovLanes = {};
        hovLanes.unspecified = parseMiscLanes('hov:lanes');
        hovLanes.forward = parseMiscLanes('hov:lanes:forward');
        hovLanes.backward = parseMiscLanes('hov:lanes:backward');

        var hgvLanes = {};
        hgvLanes.unspecified = parseMiscLanes('hgv:lanes');
        hgvLanes.forward = parseMiscLanes('hgv:lanes:forward');
        hgvLanes.backward = parseMiscLanes('hgv:lanes:backward');

        var bicyclewayLanes = {};
        bicyclewayLanes.unspecified = parseBicycleWay('bicycleway:lanes');
        bicyclewayLanes.forward = parseBicycleWay('bicycleway:lanes:forward');
        bicyclewayLanes.backward = parseBicycleWay('bicycleway:lanes:backward');

        var lanesObj = {
            forward: [],
            backward: [],
            unspecified: []
        };

        // map forward/backward/unspecified of each lane type to lanesObj
        mapToLanesObj(turnLanes, 'turnLane');
        mapToLanesObj(maxspeedLanes, 'maxspeed');
        mapToLanesObj(psvLanes, 'psv');
        mapToLanesObj(busLanes, 'bus');
        mapToLanesObj(taxiLanes, 'taxi');
        mapToLanesObj(hovLanes, 'hov');
        mapToLanesObj(hgvLanes, 'hgv');
        mapToLanesObj(bicyclewayLanes, 'bicycleway');

        return {
            metadata: {
                count: laneCount,
                oneway: oneway,
                forward: forward,
                backward: backward,
                bothways: bothways,
                turnLanes: turnLanes,
                maxspeed: maxspeed,
                maxspeedLanes: maxspeedLanes,
                psvLanes: psvLanes,
                busLanes: busLanes,
                taxiLanes: taxiLanes,
                hovLanes: hovLanes,
                hgvLanes: hgvLanes,
                bicyclewayLanes: bicyclewayLanes
            },
            lanes: lanesObj
        };
    },


    isClosed: function() {
        return this.nodes.length > 0 && this.first() === this.last();
    },


    isConvex: function(resolver) {
        if (!this.isClosed() || this.isDegenerate()) return null;

        var nodes = _.uniq(resolver.childNodes(this)),
            coords = _.map(nodes, 'loc'),
            curr = 0, prev = 0;

        for (var i = 0; i < coords.length; i++) {
            var o = coords[(i+1) % coords.length],
                a = coords[i],
                b = coords[(i+2) % coords.length],
                res = geoCross(o, a, b);

            curr = (res > 0) ? 1 : (res < 0) ? -1 : 0;
            if (curr === 0) {
                continue;
            } else if (prev && curr !== prev) {
                return false;
            }
            prev = curr;
        }
        return true;
    },


    isArea: function() {
        if (this.tags.area === 'yes')
            return true;
        if (!this.isClosed() || this.tags.area === 'no')
            return false;
        for (var key in this.tags) {
            if (key in areaKeys && !(this.tags[key] in areaKeys[key])) {
                return true;
            }
        }
        return false;
    },


    isDegenerate: function() {
        return _.uniq(this.nodes).length < (this.isArea() ? 3 : 2);
    },


    areAdjacent: function(n1, n2) {
        for (var i = 0; i < this.nodes.length; i++) {
            if (this.nodes[i] === n1) {
                if (this.nodes[i - 1] === n2) return true;
                if (this.nodes[i + 1] === n2) return true;
            }
        }
        return false;
    },


    geometry: function(graph) {
        return graph.transient(this, 'geometry', function() {
            return this.isArea() ? 'area' : 'line';
        });
    },


    addNode: function(id, index) {
        var nodes = this.nodes.slice();
        nodes.splice(index === undefined ? nodes.length : index, 0, id);
        return this.update({nodes: nodes});
    },


    updateNode: function(id, index) {
        var nodes = this.nodes.slice();
        nodes.splice(index, 1, id);
        return this.update({nodes: nodes});
    },


    replaceNode: function(needle, replacement) {
        if (this.nodes.indexOf(needle) < 0)
            return this;

        var nodes = this.nodes.slice();
        for (var i = 0; i < nodes.length; i++) {
            if (nodes[i] === needle) {
                nodes[i] = replacement;
            }
        }
        return this.update({nodes: nodes});
    },


    removeNode: function(id) {
        var nodes = [];

        for (var i = 0; i < this.nodes.length; i++) {
            var node = this.nodes[i];
            if (node !== id && nodes[nodes.length - 1] !== node) {
                nodes.push(node);
            }
        }

        // Preserve circularity
        if (this.nodes.length > 1 && this.first() === id && this.last() === id && nodes[nodes.length - 1] !== nodes[0]) {
            nodes.push(nodes[0]);
        }

        return this.update({nodes: nodes});
    },


    asJXON: function(changeset_id) {
        var r = {
            way: {
                '@id': this.osmId(),
                '@version': this.version || 0,
                nd: _.map(this.nodes, function(id) {
                    return { keyAttributes: { ref: coreEntity.id.toOSM(id) } };
                }),
                tag: _.map(this.tags, function(v, k) {
                    return { keyAttributes: { k: k, v: v } };
                })
            }
        };
        if (changeset_id) r.way['@changeset'] = changeset_id;
        return r;
    },


    asGeoJSON: function(resolver) {
        return resolver.transient(this, 'GeoJSON', function() {
            var coordinates = _.map(resolver.childNodes(this), 'loc');
            if (this.isArea() && this.isClosed()) {
                return {
                    type: 'Polygon',
                    coordinates: [coordinates]
                };
            } else {
                return {
                    type: 'LineString',
                    coordinates: coordinates
                };
            }
        });
    },


    area: function(resolver) {
        return resolver.transient(this, 'area', function() {
            var nodes = resolver.childNodes(this);

            var json = {
                type: 'Polygon',
                coordinates: [_.map(nodes, 'loc')]
            };

            if (!this.isClosed() && nodes.length) {
                json.coordinates[0].push(nodes[0].loc);
            }

            var area = d3.geoArea(json);

            // Heuristic for detecting counterclockwise winding order. Assumes
            // that OpenStreetMap polygons are not hemisphere-spanning.
            if (area > 2 * Math.PI) {
                json.coordinates[0] = json.coordinates[0].reverse();
                area = d3.geoArea(json);
            }

            return isNaN(area) ? 0 : area;
        });
    }
});<|MERGE_RESOLUTION|>--- conflicted
+++ resolved
@@ -212,33 +212,6 @@
             return parsedArray;
         }
 
-<<<<<<< HEAD
-        if (this.tags.lanes) metadata.count = parseInt(this.tags.lanes, 10);
-
-        metadata.oneway = this.isOneWay();
-
-        if (parseInt(this.tags.oneway, 10) === -1) {
-            metadata.forward = 0;
-            metadata.bothways = 0;
-            metadata.backward = metadata.count;
-        }
-        else if (metadata.oneway) {
-            metadata.forward = metadata.count;
-            metadata.bothways = 0;
-            metadata.backward = 0;
-        } else {
-            metadata.bothways = parseInt(this.tags['lanes:both_ways'], 10) > 0 ? 1 : 0;
-            metadata.forward = parseInt(this.tags['lanes:forward'], 10);
-            metadata.backward = parseInt(this.tags['lanes:backward'], 10);
-
-            if (_.isNaN(metadata.forward) && _.isNaN(metadata.backward)) {
-                metadata.forward = (metadata.count - metadata.bothways) / 2;
-                metadata.backward = metadata.count - metadata.bothways - metadata.forward;
-            }
-            else if (_.isNaN(metadata.forward)) {
-                metadata.backward = safeValue(metadata.backward);
-                metadata.forward = metadata.count - metadata.bothways - metadata.backward;
-=======
         function parseMiscLanes(key) {
             var validValues = [
                 'yes', 'no', 'designated'
@@ -266,7 +239,6 @@
                 });
             return parsedArray;
         }
->>>>>>> 4c996b9b
 
         function mapToLanesObj(data, key) {
             if (data.forward) data.forward.forEach(function(l, i) {
