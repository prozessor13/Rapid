--- conflicted
+++ resolved
@@ -26,11 +26,7 @@
     var context = utilRebind({}, dispatch, 'on');
     var _deferred = new Set();
 
-<<<<<<< HEAD
-    context.version = '2.15.5';
-=======
     context.version = '2.16.0';
->>>>>>> 770ab139
 
     // create a special translation that contains the keys in place of the strings
     var tkeys = JSON.parse(JSON.stringify(dataEn));  // clone deep
